/// <details>
///     <summary>Copyright (C) 2022 Bryan A. Jones.</summary>
///     <p>This file is part of the CodeChat Editor.</p>
///     <p>The CodeChat Editor is free software: you can redistribute it and/or
///         modify it under the terms of the GNU General Public License as
///         published by the Free Software Foundation, either version 3 of the
///         License, or (at your option) any later version.</p>
///     <p>The CodeChat Editor is distributed in the hope that it will be
///         useful, but WITHOUT ANY WARRANTY; without even the implied warranty
///         of MERCHANTABILITY or FITNESS FOR A PARTICULAR PURPOSE. See the GNU
///         General Public License for more details.</p>
///     <p>You should have received a copy of the GNU General Public License
///         along with the CodeChat Editor. If not, see <a
///             href="http://www.gnu.org/licenses/">http://www.gnu.org/licenses/</a>.
///     </p>
/// </details>
/// <h1><code>webserver.rs</code> &mdash; Serve CodeChat Editor Client webpages
/// </h1>
/// <p>TODO: auto-reload when the current file changes on disk. Use <a
///         href="https://docs.rs/notify/latest/notify/">notify</a>.</p>
/// <h2>Imports</h2>
/// <h3>Standard library</h3>
use std::{
    collections::HashMap,
    env,
    ffi::OsStr,
    path::{Path, PathBuf},
};

// <h3>Third-party</h3>
use actix_files;
use actix_web::{
    get,
    http::header,
    http::header::{ContentDisposition, ContentType},
    put, web, App, HttpRequest, HttpResponse, HttpServer, Responder,
};
use lazy_static::lazy_static;
use pulldown_cmark::{html, Options, Parser};
use regex::Regex;
use serde::{Deserialize, Serialize};
use serde_json;
use tokio::{
    fs::{self, DirEntry, File},
    io::AsyncReadExt,
};
use urlencoding::{self, encode};
#[cfg(target_os = "windows")]
use win_partitions::win_api::get_logical_drive;

// <h3>Local</h3>
use super::lexer::compile_lexers;
use super::lexer::supported_languages::LANGUAGE_LEXER_ARR;
use crate::lexer::{source_lexer, CodeDocBlock, DocBlock, LanguageLexersCompiled};

/// <h2>Data structures</h2>
#[derive(Serialize, Deserialize)]
/// <p><a id="SourceFileMetadata"></a>Metadata about a source file sent along
///     with it both to and from the client.</p>
struct SourceFileMetadata {
    mode: String,
}

#[derive(Serialize, Deserialize)]
/// <p><a id="ClientSourceFile"></a>A simple structure for accepting JSON input
///     to the <code>save_source</code> endpoint. Use a tuple since serdes can
///     auto-generate a deserializer for it.</p>
struct ClientSourceFile {
    metadata: SourceFileMetadata,
    // <p>TODO: implement a serdes deserializer that would convert this directly
    //     to a CodeDocBlock?</p>
    code_doc_block_arr: Vec<(String, Option<String>, String)>,
}

#[derive(Serialize)]
/// The format used by CodeMirror to serialize/deserialize editor contents.
struct CodeMirror<'a> {
    /// The document being edited.
    doc: String,
    /// Doc blocks
    doc_blocks: Vec<(
        // From
        usize,
        // To
        usize,
        // indent
        &'a str,
        // delimiter
        &'a str,
        // contents
        &'a str,
    )>,
}

#[derive(Serialize)]
/// <p><a id="LexedSourceFile"></a>Define the structure of JSON responses when
///     sending a source file from the <code>/fs</code> endpoint.</p>
struct LexedSourceFile<'a> {
    metadata: SourceFileMetadata,
    source: CodeMirror<'a>,
}

/// <p>This defines the structure of JSON responses from the
///     <code>save_source</code> endpoint.</p>
#[derive(Serialize)]
struct ErrorResponse {
    success: bool,
    message: String,
}

// <h2>Globals</h2>
lazy_static! {
    /// <p>Matches a bare drive letter.</p>
    static ref DRIVE_LETTER_REGEX: Regex = Regex::new("^[a-zA-Z]:$").unwrap();
    /// <p>Match the lexer directive in a source file.</p>
    static ref LEXER_DIRECTIVE: Regex = Regex::new(r#"CodeChat Editor lexer: (\w+)"#).unwrap();
}

/// <h2>Save endpoint</h2>
#[put("/fs/{path:.*}")]
/// <p>The Save button in the CodeChat Editor Client posts to this endpoint with
///     the path of the file to save.</p>
async fn save_source(
    // <p>The path to save this file to.</p>
    encoded_path: web::Path<String>,
    // <p>The file to save plus metadata, stored in the
    //     <code>ClientSourceFile</code></p>
    client_source_file: web::Json<ClientSourceFile>,
    // <p>Lexer info, needed to transform the <code>ClientSourceFile</code> into
    //     source code.</p>
    language_lexers_compiled: web::Data<LanguageLexersCompiled<'_>>,
) -> impl Responder {
    // <p>Given the mode, find the lexer.</p>
    let lexer = match language_lexers_compiled
        .map_mode_to_lexer
        .get(client_source_file.metadata.mode.as_str())
    {
        Some(v) => v,
        None => return save_source_response(false, "Invalid mode"),
    };

    // <p>Turn this back into code and doc blocks by filling in any missing
    //     comment delimiters.</p>
    let inline_comment = lexer.language_lexer.inline_comment_delim_arr.first();
    let block_comment = lexer.language_lexer.block_comment_delim_arr.first();
    let mut code_doc_block_vec: Vec<CodeDocBlock> = Vec::new();
    let some_empty = Some("".to_string());
    for cdb in &client_source_file.code_doc_block_arr {
        let is_code_block = cdb.0.is_empty() && cdb.1 == some_empty;
        code_doc_block_vec.push(if is_code_block {
            CodeDocBlock::CodeBlock(cdb.2.to_string())
        } else {
            CodeDocBlock::DocBlock(DocBlock {
                indent: cdb.0.to_string(),
                // <p>If no delimiter is provided, use an inline comment (if
                //     available), then a block comment.</p>
                delimiter: match &cdb.1 {
                    // <p>The delimiter was provided. Simply use that.</p>
                    Some(v) => v.to_string(),
                    // <p>No delimiter was provided -- fill one in.</p>
                    None => {
                        if let Some(ic) = inline_comment {
                            ic.to_string()
                        } else if let Some(bc) = block_comment {
                            bc.opening.to_string()
                        } else {
                            return save_source_response(
                                false,
                                "Neither inline nor block comments are defined for this language.",
                            );
                        }
                    }
                },
                contents: cdb.2.to_string(),
                // This doesn't matter when converting from edited code back to source code.
                lines: 0,
            })
        });
    }

    // <p>Turn this vec of code/doc blocks into a string of source code.</p>
    let mut file_contents = String::new();
    for code_doc_block in code_doc_block_vec {
        match code_doc_block {
            CodeDocBlock::DocBlock(doc_block) => {
                // <p>Append a doc block, adding a space between the opening
                //     delimiter and the contents when necessary.</p>
                let mut append_doc_block = |indent: &str, delimiter: &str, contents: &str| {
                    file_contents += indent;
                    file_contents += delimiter;
                    // <p>Add a space between the delimiter and comment body,
                    //     unless the comment was a newline or we're at the end
                    //     of the file.</p>
                    if contents.is_empty() || contents == "\n" {
                        // <p>Nothing to append in this case.</p>
                    } else {
                        // <p>Put a space between the delimiter and the
                        //     contents.</p>
                        file_contents += " ";
                    }
                    file_contents += contents;
                };

                let is_inline_delim = lexer
                    .language_lexer
                    .inline_comment_delim_arr
                    .contains(&doc_block.delimiter.as_str());

                // <p>Build a comment based on the type of the delimiter.</p>
                if is_inline_delim {
                    // <p>Split the contents into a series of lines, adding the
                    //     inline comment delimiter to each line.</p>
                    for content_line in doc_block.contents.split_inclusive('\n') {
                        append_doc_block(&doc_block.indent, &doc_block.delimiter, content_line);
                    }
                } else {
                    // <p>Determine the closing comment delimiter matching the
                    //     provided opening delimiter.</p>
                    let block_comment_closing_delimiter = match lexer
                        .language_lexer
                        .block_comment_delim_arr
                        .iter()
                        .position(|bc| bc.opening == doc_block.delimiter)
                    {
                        Some(index) => lexer.language_lexer.block_comment_delim_arr[index].closing,
                        None => {
                            return save_source_response(
                                false,
                                &format!(
                                    "Unknown block comment opening delimiter '{}'.",
                                    doc_block.delimiter
                                ),
                            )
                        }
                    };
                    // <p>Produce the resulting block comment. They should
                    //     always end with a newline.</p>
                    assert!(&doc_block.contents.ends_with('\n'));
                    append_doc_block(
                        &doc_block.indent,
                        &doc_block.delimiter,
                        // <p>Omit the newline, so we can instead put on the
                        //     closing delimiter, then the newline.</p>
                        &doc_block.contents[..&doc_block.contents.len() - 1],
                    );
                    file_contents = file_contents + " " + block_comment_closing_delimiter + "\n";
                }
            }
            CodeDocBlock::CodeBlock(contents) =>
            // <p>This is code. Simply append it (by definition, indent and
            //     delimiter are empty).</p>
            {
                file_contents += &contents
            }
        }
    }

    // <p>Save this string to a file. Add a leading slash for Linux: this
    //     changes from <code>foo/bar.c</code> to <code>/foo/bar.c</code>.
    //     Windows already starts with a drive letter, such as
    //     <code>C:\foo\bar.c</code>, so no changes are needed.</p>
    let save_file_path = if cfg!(windows) {
        "".to_string()
    } else {
        "/".to_string()
    } + &encoded_path;
    match fs::write(save_file_path.to_string(), file_contents).await {
        Ok(v) => v,
        Err(err) => {
            return save_source_response(
                false,
                &format!("Unable to save file {}: {}.", save_file_path, err),
            )
        }
    }

    save_source_response(true, "")
}

/// <p>A convenience method to fill out then return the
///     <code>ErrorResponse</code> struct from the <code>save_source</code>
///     endpoint.</p>
fn save_source_response(success: bool, message: &str) -> HttpResponse {
    let response = ErrorResponse {
        success,
        message: message.to_string(),
    };
    let body = serde_json::to_string(&response).unwrap();
    if success {
        HttpResponse::Ok()
            .content_type(ContentType::json())
            .body(body)
    } else {
        HttpResponse::UnprocessableEntity()
            .content_type(ContentType::json())
            .body(body)
    }
}

/// <h2>Load endpoints</h2>
/// <p>Redirect from the root of the filesystem to the actual root path on this
///     OS.</p>
async fn _root_fs_redirect() -> impl Responder {
    HttpResponse::TemporaryRedirect()
        .insert_header((header::LOCATION, "/fs/"))
        .finish()
}

/// <p>The load endpoint: dispatch to support functions which serve either a
///     directory listing, a CodeChat Editor file, or a normal file.</p>
#[get("/fs/{path:.*}")]
async fn serve_fs(
    req: HttpRequest,
    language_lexers_compiled: web::Data<LanguageLexersCompiled<'_>>,
    orig_path: web::Path<String>,
) -> impl Responder {
    let mut fixed_path = orig_path.to_string();
    #[cfg(target_os = "windows")]
    // <p>On Windows, a path of <code>drive_letter:</code> needs a
    //     <code>/</code> appended.</p>
    if DRIVE_LETTER_REGEX.is_match(&fixed_path) {
        fixed_path += "/";
    } else if fixed_path.is_empty() {
        // <p>If there's no drive letter yet, we will always use
        //     <code>dir_listing</code> to select a drive.</p>
        return dir_listing("", Path::new("")).await;
    }
    // <p>All other cases (for example, <code>C:\a\path\to\file.txt</code>) are
    //     OK.</p>

    // <p>For Linux/OS X, prepend a slash, so that
    //     <code>a/path/to/file.txt</code> becomes
    //     <code>/a/path/to/file.txt</code>.</p>
    #[cfg(not(target_os = "windows"))]
    let fixed_path = "/".to_string() + &fixed_path;

    // <p>On Windows, the returned path starts with <code>\\?\</code> per the <a
    //         href="https://learn.microsoft.com/en-us/windows/win32/fileio/naming-a-file#win32-file-namespaces">docs</a>.
    //     Handle any <a
    //         href="https://doc.rust-lang.org/std/fs/fn.canonicalize.html#errors">errors</a>.
    // </p>
    let canon_path = match Path::new(&fixed_path).canonicalize() {
        Ok(p) => p,
        Err(err) => {
            return html_not_found(&format!(
                "<p>The requested path <code>{}</code> is not valid: {}.</p>",
                fixed_path, err
            ))
        }
    };
    if canon_path.is_dir() {
        return dir_listing(orig_path.as_str(), &canon_path).await;
    } else if canon_path.is_file() {
        return serve_file(&canon_path, &req, language_lexers_compiled).await;
    }

    // <p>It's not a directory or a file...we give up. For simplicity, don't
    //     handle symbolic links.</p>
    html_not_found(&format!(
        "<p>The requested path <code>{}</code> is not a directory or a file.</p>",
        path_display(&canon_path)
    ))
}

/// <h3>Directory browser</h3>
/// <p>Create a web page listing all files and subdirectories of the provided
///     directory.</p>
async fn dir_listing(web_path: &str, dir_path: &Path) -> HttpResponse {
    // <p>Special case on Windows: list drive letters.</p>
    #[cfg(target_os = "windows")]
    if dir_path == Path::new("") {
        // <p>List drive letters in Windows</p>
        let mut drive_html = String::new();
        let logical_drives = match get_logical_drive() {
            Ok(v) => v,
            Err(err) => return html_not_found(&format!("Unable to list drive letters: {}.", err)),
        };
        for drive_letter in logical_drives {
            drive_html.push_str(&format!(
                "<li><a href='/fs/{}:/'>{}:</a></li>\n",
                drive_letter, drive_letter
            ));
        }

        return HttpResponse::Ok().body(html_wrapper(&format!(
            "<h1>Drives</h1>
<ul>
{}
</ul>
",
            drive_html
        )));
    }

    // <p>List each file/directory with appropriate links.</p>
    let mut unwrapped_read_dir = match fs::read_dir(dir_path).await {
        Ok(p) => p,
        Err(err) => {
            return html_not_found(&format!(
                "<p>Unable to list the directory {}: {}/</p>",
                path_display(dir_path),
                err
            ))
        }
    };

    // <p>Get a listing of all files and directories</p>
    let mut files: Vec<DirEntry> = Vec::new();
    let mut dirs: Vec<DirEntry> = Vec::new();
    loop {
        match unwrapped_read_dir.next_entry().await {
            Ok(v) => {
                if let Some(dir_entry) = v {
                    let file_type = match dir_entry.file_type().await {
                        Ok(x) => x,
                        Err(err) => {
                            return html_not_found(&format!(
                                "<p>Unable to determine the type of {}: {}.",
                                path_display(&dir_entry.path()),
                                err
                            ))
                        }
                    };
                    if file_type.is_file() {
                        files.push(dir_entry);
                    } else {
                        // <p>Group symlinks with dirs.</p>
                        dirs.push(dir_entry);
                    }
                } else {
                    break;
                }
            }
            Err(err) => {
                return html_not_found(&format!("<p>Unable to read file in directory: {}.", err))
            }
        };
    }
    // <p>Sort them -- case-insensitive on Windows, normally on Linux/OS X.</p>
    #[cfg(target_os = "windows")]
    let file_name_key = |a: &DirEntry| {
        Ok::<String, std::ffi::OsString>(a.file_name().into_string()?.to_lowercase())
    };
    #[cfg(not(target_os = "windows"))]
    let file_name_key =
        |a: &DirEntry| Ok::<String, std::ffi::OsString>(a.file_name().into_string()?);
    files.sort_unstable_by_key(file_name_key);
    dirs.sort_unstable_by_key(file_name_key);

    // <p>Put this on the resulting webpage. List directories first.</p>
    let mut dir_html = String::new();
    for dir in dirs {
        let dir_name = match dir.file_name().into_string() {
            Ok(v) => v,
            Err(err) => {
                return html_not_found(&format!(
                    "<p>Unable to decode directory name '{:?}' as UTF-8.",
                    err
                ))
            }
        };
        let encoded_dir = encode(&dir_name);
        dir_html += &format!(
            "<li><a href='/fs/{}{}{}'>{}</a></li>\n",
            web_path,
            // <p>If this is a raw drive letter, then the path already ends with
            //     a slash, such as <code>C:/</code>. Don't add a second slash
            //     in this case. Otherwise, add a slash to make
            //     <code>C:/foo</code> into <code>C:/foo/</code>.</p>
            // <p>Likewise, the Linux root path of <code>/</code> already ends
            //     with a slash, while all other paths such a <code>/foo</code>
            //     don't. To detect this, look for an empty
            //     <code>web_path</code>.</p>
            if web_path.ends_with('/') || web_path.is_empty() {
                ""
            } else {
                "/"
            },
            encoded_dir,
            dir_name
        );
    }

    // <p>List files second.</p>
    let mut file_html = String::new();
    for file in files {
        let file_name = match file.file_name().into_string() {
            Ok(v) => v,
            Err(err) => {
                return html_not_found(&format!(
                    "<p>Unable to decode file name {:?} as UTF-8.",
                    err
                ))
            }
        };
        let encoded_file = encode(&file_name);
        file_html += &format!(
            "<li><a href=\"/fs/{}/{}\" target=\"_blank\">{}</a></li>\n",
            web_path, encoded_file, file_name
        );
    }
    let body = format!(
        "<h1>Directory {}</h1>
<h2>Subdirectories</h2>
<ul>
{}
</ul>
<h2>Files</h2>
<ul>
{}
</ul>
",
        path_display(dir_path),
        dir_html,
        file_html
    );

    HttpResponse::Ok().body(body)
}

// <h3>Serve a CodeChat Editor Client webpage</h3>
async fn serve_file(
    file_path: &Path,
    req: &HttpRequest,
    language_lexers_compiled: web::Data<LanguageLexersCompiled<'_>>,
) -> HttpResponse {
    let raw_dir = file_path.parent().unwrap();
    // <p>Use a lossy conversion, since this is UI display, not filesystem
    //     access.</p>
    let dir = escape_html(path_display(raw_dir).as_str());
    let name = escape_html(&file_path.file_name().unwrap().to_string_lossy());
    let ext = &file_path
        .extension()
        .unwrap_or_else(|| OsStr::new(""))
        .to_string_lossy();

    // <p>Get the <code>mode</code> and <code>test</code> query parameters.</p>
    let empty_string = "".to_string();
    let query_params = web::Query::<HashMap<String, String>>::from_query(req.query_string());
    let (mode, is_test_mode) = match query_params {
        Ok(query) => (
            query.get("mode").unwrap_or(&empty_string).clone(),
            query.get("test").is_some(),
        ),
        Err(_err) => (empty_string, false),
    };

    // <p>Read the file.</p>
    let mut file_contents = String::new();
    let read_ret = match File::open(file_path).await {
        Ok(fc) => fc,
        Err(err) => {
            return html_not_found(&format!(
                "<p>Error opening file {}: {}.",
                path_display(file_path),
                err
            ))
        }
    }
    .read_to_string(&mut file_contents)
    .await;
    
    // Categorize the file:
    //
    // - A binary file (meaning we can't read the contents as UTF-8): just serve it raw. Assume this is an image/video/etc.
    // - A text file - first determine the type. Based on the type:
    //   - If it's an unknown type (such as a source file we don't know or a plain text file): just serve it raw.
    //   - If the client requested a table of contents, then serve it wrapped in a CodeChat TOC.
    //   - If it's Markdown or CCHTML, serve it wrapped in a CodeChat Document Editor.
    //   - Otherwise, it must be a recognized file type. Serve it wrapped in a CodeChat Editor.
    if let Err(_err) = read_ret {
        // <p>TODO: make a better decision, don't duplicate code. The file type
        //     is unknown. Serve it raw, assuming it's an image/video/etc.</p>
        match actix_files::NamedFile::open_async(file_path).await {
            Ok(v) => {
                let res = v
                    .set_content_disposition(ContentDisposition {
                        disposition: header::DispositionType::Inline,
                        parameters: vec![],
                    })
                    .into_response(req);
                return res;
            }
            Err(err) => {
                return html_not_found(&format!(
                    "<p>Error opening file {}: {}.",
                    path_display(file_path),
                    err
                ))
            }
        }
    }

    // <p>The TOC is a simplified web page requiring no additional processing.
    //     The script ensures that all hyperlinks target the enclosing page, not
    //     just the iframe containing this page.</p>
    if mode == "toc" {
        return HttpResponse::Ok().body(format!(
            r#"<!DOCTYPE html>
<html lang="en">
	<head>
		<meta charset="UTF-8">
		<meta name="viewport" content="width=device-width, initial-scale=1">
		<title>{} - The CodeChat Editor</title>

		<link rel="stylesheet" href="/static/css/CodeChatEditor.css">
		<link rel="stylesheet" href="/static/css/CodeChatEditorSidebar.css">
		<script>
			addEventListener("DOMContentLoaded", (event) => {{
				document.querySelectorAll("a").forEach((a_element) => {{
					a_element.target = "_parent"
				}});
			}});
		</script>
	</head>
	<body>
{}
	</body>
</html>
"#,
            name, file_contents
        ));
    }

    // <p>Determine the lexer to use for this file.</p>
    let ace_mode;
    // <p>First, search for a lexer directive in the file contents.</p>
    let lexer = if let Some(captures) = LEXER_DIRECTIVE.captures(&file_contents) {
        ace_mode = captures[1].to_string();
        match language_lexers_compiled
            .map_mode_to_lexer
            .get(&ace_mode.as_ref())
        {
            Some(v) => v,
            None => return html_not_found(&format!("<p>Unknown lexer type {}.</p>", &ace_mode)),
        }
    } else {
        // <p>Otherwise, look up the lexer by the file's extension.</p>
        if let Some(llc) = language_lexers_compiled
            .map_ext_to_lexer_vec
            .get(ext.as_ref())
        {
            llc.first().unwrap()
        } else {
            // <p>The file type is unknown. Serve it raw, assuming it's an
            //     image/video/etc.</p>
            match actix_files::NamedFile::open_async(file_path).await {
                Ok(v) => {
                    let res = v.into_response(req);
                    return res;
                }
                Err(err) => {
                    return html_not_found(&format!(
                        "<p>Error opening file {}: {}.",
                        path_display(file_path),
                        err
                    ))
                }
            }
        }
    };

<<<<<<< HEAD
    // Convert the file contents into JSON.
    let code_doc_block_arr;
=======
    // <p>Lex the code and put it in a JSON structure.</p>
    let mut code_doc_block_arr = if lexer.language_lexer.ace_mode == "codechat-html" {
        vec![CodeDocBlock::CodeBlock(file_contents)]
    } else {
        source_lexer(&file_contents, lexer)
    };

    // <p>Convert doc blocks from Markdown to HTML</p>
    let mut options = Options::empty();
    options.insert(Options::ENABLE_STRIKETHROUGH);
    for code_doc_block in &mut code_doc_block_arr {
        if let CodeDocBlock::DocBlock(ref mut doc_block) = code_doc_block {
            let parser = Parser::new_ext(&doc_block.contents, options);
            let mut html_output = String::new();
            html::push_html(&mut html_output, parser);
            doc_block.contents = html_output;
        }
    }

>>>>>>> 41fbdb81
    let lexed_source_file = LexedSourceFile {
        metadata: SourceFileMetadata {
            mode: lexer.language_lexer.ace_mode.to_string(),
        },
        source: if lexer.language_lexer.ace_mode == "codechat-html" {
            // Document-only files are easy: just encode the contents.
            CodeMirror {
                doc: file_contents,
                doc_blocks: vec![],
            }
        } else {
            // <p>Lex the code.</p>
            code_doc_block_arr = source_lexer(&file_contents, lexer);

            // Convert this into CodeMirror's format.
            let mut code_mirror = CodeMirror {
                doc: "".to_string(),
                doc_blocks: Vec::new(),
            };
            for code_or_doc_block in &code_doc_block_arr {
                match code_or_doc_block {
                    CodeDocBlock::CodeBlock(code_string) => code_mirror.doc.push_str(code_string),
                    CodeDocBlock::DocBlock(doc_block) => {
                        // Create the doc block.
                        let len = code_mirror.doc.len();
                        code_mirror.doc_blocks.push((
                            // From
                            len,
                            // To. Make this one line short, which allows CodeMirror to correctly handle inserts at the first character of the following code block.
                            len + doc_block.lines - 1,
                            &doc_block.indent,
                            &doc_block.delimiter,
                            &doc_block.contents,
                        ));
                        // Append newlines to the document; the doc block will replace these in the editor. This keeps the line numbering of non-doc blocks correct.
                        code_mirror.doc.push_str(&"\n".repeat(doc_block.lines));
                    }
                }
            }
            code_mirror
        },
    };

<<<<<<< HEAD
    // Error check the JSON result.
    let source_as_json = match serde_json::to_string(&lexed_source_file) {
=======
    let lexed_source_file_string = match serde_json::to_string(&lexed_source_file) {
>>>>>>> 41fbdb81
        Ok(v) => v,
        Err(err) => {
            return html_not_found(&format!(
                "<p>Unable to convert code_doc_block_arr to JSON: {}.</p>",
                err
            ))
        }
    }
    // <p>Look for any script tags and prevent these from causing problems.</p>
    .replace("</script>", "<\\/script>");

    // <p>Look for a project file by searching the current directory, then all
    //     its parents, for a file named <code>toc.cchtml</code>.</p>
    let mut is_project = false;
    // <p>The number of directories between this file to serve (in
    //     <code>path</code>) and the toc file.</p>
    let mut path_to_toc = PathBuf::new();
    let mut current_dir = file_path.to_path_buf();
    loop {
        let mut project_file = current_dir.clone();
        project_file.push("toc.cchtml");
        if project_file.is_file() {
            path_to_toc.pop();
            path_to_toc.push("toc.cchtml");
            is_project = true;
            break;
        }
        if !current_dir.pop() {
            break;
        }
        path_to_toc.push("../");
    }

    // <p>For project files, add in the sidebar.</p>
    let (sidebar_iframe, sidebar_css) = if is_project {
        (
            format!(
                r##"<iframe src="{}?mode=toc" id="CodeChat-sidebar"></iframe>"##,
                path_to_toc.to_string_lossy()
            ),
            r#"<link rel="stylesheet" href="/static/css/CodeChatEditorProject.css">"#,
        )
    } else {
        ("".to_string(), "")
    };

    // <p>Add in content when testing.</p>
    let testing_src = if is_test_mode {
        r#"
        <link rel="stylesheet" href="https://unpkg.com/mocha/mocha.css" />
        <script src="https://unpkg.com/mocha/mocha.js"></script>
        "#
    } else {
        ""
    };

    // <p>Build and return the webpage.</p>
    HttpResponse::Ok().body(format!(
        r##"<!DOCTYPE html>
<html lang="en">
    <head>
        <meta charset="UTF-8">
        <meta name="viewport" content="width=device-width, initial-scale=1">
        <title>{} - The CodeChat Editor</title>

        <link rel="stylesheet" href="/static/bundled/CodeChatEditor.css">
        <script type="module">
            import {{ page_init, on_keydown, on_save }} from "/static/bundled/CodeChatEditor{}.js"
            // <p>Make these accessible on the onxxx handlers below. See <a
            //         href="https://stackoverflow.com/questions/44590393/es6-modules-undefined-onclick-function-after-import">SO</a>.
            // </p>
            window.CodeChatEditor = {{ on_keydown, on_save }};

            page_init(
{},
);
        </script>
        {}
        {}
    </head>
    <body onkeydown="CodeChatEditor.on_keydown(event);">
        {}
        <div id="CodeChat-contents">
            <div id="CodeChat-top">
                <div id="CodeChat-filename">
                    <p>
                        <button onclick="CodeChatEditor.on_save();" id="CodeChat-save-button">
                            <span class="CodeChat-hotkey">S</span>ave
                        </button>
                        - {} - {}
                    </p>
                </div>
                <div id="CodeChat-menu"></div>
            </div>
            <div id="CodeChat-body"></div>
            <div id="CodeChat-bottom"></div>
            <div id="mocha"></div>
        </div>
    </body>
</html>
"##, name, if is_test_mode { "-test" } else { "" }, source_as_json, testing_src, sidebar_css, sidebar_iframe, name, dir
    ))
}

// <h2>Utilities</h2>
// <p>Given a <code>Path</code>, transform it into a displayable string.</p>
fn path_display(p: &Path) -> String {
    let path_orig = p.to_string_lossy();
    if cfg!(windows) {
        path_orig[4..].to_string()
    } else {
        path_orig.to_string()
    }
}

// <p>Return a Not Found (404) errors with the provided HTML body.</p>
fn html_not_found(msg: &str) -> HttpResponse {
    HttpResponse::NotFound().body(html_wrapper(msg))
}

// <p>Wrap the provided HTML body in DOCTYPE/html/head tags.</p>
fn html_wrapper(body: &str) -> String {
    format!(
        "<!DOCTYPE html>
<html lang=\"en\">
    <head>
        <meta charset=\"UTF-8\">
        <meta name=\"viewport\" content=\"width=device-width, initial-scale=1\">
        <title>The CodeChat Editor</title>
    </head>
    <body>
        {}
    </body>
</html>",
        body
    )
}

// <p>Given text, escape it so it formats correctly as HTML. This is a
//     translation of Python's <code>html.escape</code> function.</p>
fn escape_html(unsafe_text: &str) -> String {
    unsafe_text
        .replace('&', "&amp;")
        .replace('<', "&lt;")
        .replace('>', "&gt;")
}

// <h2>Webserver startup</h2>
#[actix_web::main]
pub async fn main() -> std::io::Result<()> {
    HttpServer::new(|| {
        // <p>Get the path to this executable. Assume that static files for the
        //     webserver are located relative to it.</p>
        let exe_path = env::current_exe().unwrap();
        let exe_dir = exe_path.parent().unwrap();
        let mut client_static_path = PathBuf::from(exe_dir);
        client_static_path.push("../../../client/static");
        client_static_path = client_static_path.canonicalize().unwrap();

        // <p>Start the server.</p>
        App::new()
            .app_data(web::Data::new(compile_lexers(LANGUAGE_LEXER_ARR)))
            // <p>Serve static files per the <a
            //         href="https://actix.rs/docs/static-files">docs</a>.</p>
            .service(actix_files::Files::new(
                "/static",
                client_static_path.as_os_str(),
            ))
            // <p>This endpoint serves the filesystem.</p>
            .service(serve_fs)
            .service(save_source)
            // <p>Reroute to the filesystem for typical user-requested URLs.</p>
            .route("/", web::get().to(_root_fs_redirect))
            .route("/fs", web::get().to(_root_fs_redirect))
    })
    .bind(("127.0.0.1", 8080))?
    .run()
    .await
}<|MERGE_RESOLUTION|>--- conflicted
+++ resolved
@@ -559,7 +559,7 @@
     }
     .read_to_string(&mut file_contents)
     .await;
-    
+
     // Categorize the file:
     //
     // - A binary file (meaning we can't read the contents as UTF-8): just serve it raw. Assume this is an image/video/etc.
@@ -660,30 +660,8 @@
         }
     };
 
-<<<<<<< HEAD
-    // Convert the file contents into JSON.
-    let code_doc_block_arr;
-=======
     // <p>Lex the code and put it in a JSON structure.</p>
-    let mut code_doc_block_arr = if lexer.language_lexer.ace_mode == "codechat-html" {
-        vec![CodeDocBlock::CodeBlock(file_contents)]
-    } else {
-        source_lexer(&file_contents, lexer)
-    };
-
-    // <p>Convert doc blocks from Markdown to HTML</p>
-    let mut options = Options::empty();
-    options.insert(Options::ENABLE_STRIKETHROUGH);
-    for code_doc_block in &mut code_doc_block_arr {
-        if let CodeDocBlock::DocBlock(ref mut doc_block) = code_doc_block {
-            let parser = Parser::new_ext(&doc_block.contents, options);
-            let mut html_output = String::new();
-            html::push_html(&mut html_output, parser);
-            doc_block.contents = html_output;
-        }
-    }
-
->>>>>>> 41fbdb81
+    let mut code_doc_block_arr;
     let lexed_source_file = LexedSourceFile {
         metadata: SourceFileMetadata {
             mode: lexer.language_lexer.ace_mode.to_string(),
@@ -703,12 +681,13 @@
                 doc: "".to_string(),
                 doc_blocks: Vec::new(),
             };
-            for code_or_doc_block in &code_doc_block_arr {
+            for code_or_doc_block in &mut code_doc_block_arr {
                 match code_or_doc_block {
                     CodeDocBlock::CodeBlock(code_string) => code_mirror.doc.push_str(code_string),
                     CodeDocBlock::DocBlock(doc_block) => {
                         // Create the doc block.
                         let len = code_mirror.doc.len();
+                        doc_block.contents = markdown_to_html(&doc_block.contents);
                         code_mirror.doc_blocks.push((
                             // From
                             len,
@@ -727,12 +706,7 @@
         },
     };
 
-<<<<<<< HEAD
-    // Error check the JSON result.
-    let source_as_json = match serde_json::to_string(&lexed_source_file) {
-=======
     let lexed_source_file_string = match serde_json::to_string(&lexed_source_file) {
->>>>>>> 41fbdb81
         Ok(v) => v,
         Err(err) => {
             return html_not_found(&format!(
@@ -833,7 +807,7 @@
         </div>
     </body>
 </html>
-"##, name, if is_test_mode { "-test" } else { "" }, source_as_json, testing_src, sidebar_css, sidebar_iframe, name, dir
+"##, name, if is_test_mode { "-test" } else { "" }, lexed_source_file_string, testing_src, sidebar_css, sidebar_iframe, name, dir
     ))
 }
 
@@ -878,6 +852,17 @@
         .replace('&', "&amp;")
         .replace('<', "&lt;")
         .replace('>', "&gt;")
+}
+
+fn markdown_to_html(markdown: &str) -> String {
+    // Set up options and parser. Strikethroughs are not part of the CommonMark standard
+    // and we therefore must enable it explicitly.
+    let mut options = Options::empty();
+    options.insert(Options::ENABLE_STRIKETHROUGH);
+    let parser = Parser::new_ext(markdown, options);
+    let mut html_output = String::new();
+    html::push_html(&mut html_output, parser);
+    html_output
 }
 
 // <h2>Webserver startup</h2>
